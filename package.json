{
  "name": "code-oss-dev",
  "version": "1.29.0",
  "distro": "d880cac56e2f97abfbd0a6b8388caebfa96bb40c",
  "author": {
    "name": "Microsoft Corporation"
  },
  "main": "./out/main",
  "private": true,
  "scripts": {
    "test": "mocha",
    "preinstall": "node build/npm/preinstall.js",
    "postinstall": "node build/npm/postinstall.js",
    "compile": "gulp compile --max_old_space_size=4095",
    "watch": "gulp watch --max_old_space_size=4095",
    "watch-client": "gulp watch-client --max_old_space_size=4095",
    "monaco-editor-test": "mocha --only-monaco-editor",
    "precommit": "node build/gulpfile.hygiene.js",
    "gulp": "gulp --max_old_space_size=4095",
    "7z": "7z",
    "update-grammars": "node build/npm/update-all-grammars.js",
    "update-localization-extension": "node build/npm/update-localization-extension.js",
    "smoketest": "cd test/smoke && node test/index.js",
    "monaco-compile-check": "tsc -p src/tsconfig.monaco.json --noEmit",
    "download-builtin-extensions": "node build/lib/builtInExtensions.js"
  },
  "dependencies": {
    "applicationinsights": "1.0.5",
    "fast-plist": "0.1.2",
    "gc-signals": "^0.0.1",
    "getmac": "1.4.1",
    "graceful-fs": "4.1.11",
    "http-proxy-agent": "^2.1.0",
    "https-proxy-agent": "^2.2.1",
    "iconv-lite": "0.4.23",
    "jschardet": "1.6.0",
    "keytar": "4.2.1",
    "minimist": "1.2.0",
    "native-is-elevated": "^0.2.1",
    "native-keymap": "1.2.5",
    "native-watchdog": "1.0.0",
    "node-pty": "0.7.8",
    "semver": "^5.5.0",
    "spdlog": "0.7.2",
    "sudo-prompt": "8.2.0",
    "v8-inspect-profiler": "^0.0.8",
    "vscode-chokidar": "1.6.4",
    "vscode-debugprotocol": "1.32.0",
<<<<<<< HEAD
    "vscode-nsfw": "Tyriar/vscode-nsfw#electron-3.0.x",
    "vscode-ripgrep": "^1.2.0",
=======
    "vscode-nsfw": "1.0.17",
    "vscode-ripgrep": "^1.2.2",
>>>>>>> 315d3524
    "vscode-textmate": "^4.0.1",
    "vscode-xterm": "3.9.0-beta1",
    "winreg": "^1.2.4",
    "yauzl": "^2.9.1",
    "yazl": "^2.4.3"
  },
  "devDependencies": {
    "7zip": "0.0.6",
    "@types/keytar": "^4.0.1",
    "@types/minimist": "^1.2.0",
    "@types/mocha": "2.2.39",
    "@types/node": "^10.11.4",
    "@types/semver": "^5.5.0",
    "@types/sinon": "^1.16.36",
    "@types/webpack": "^4.4.10",
    "@types/winreg": "^1.2.30",
    "asar": "^0.14.0",
    "chromium-pickle-js": "^0.2.0",
    "clean-css": "3.4.6",
    "copy-webpack-plugin": "^4.5.2",
    "coveralls": "^2.11.11",
    "cson-parser": "^1.3.3",
    "debounce": "^1.0.0",
    "documentdb": "^1.5.1",
    "electron-mksnapshot": "~2.0.0",
    "eslint": "^3.4.0",
    "event-stream": "^3.1.7",
    "express": "^4.13.1",
    "glob": "^5.0.13",
    "gulp": "^3.8.9",
    "gulp-atom-electron": "^1.19.0",
    "gulp-azure-storage": "^0.7.0",
    "gulp-buffer": "0.0.2",
    "gulp-concat": "^2.6.0",
    "gulp-cssnano": "^2.1.0",
    "gulp-eslint": "^3.0.1",
    "gulp-filter": "^3.0.0",
    "gulp-flatmap": "^1.0.0",
    "gulp-json-editor": "^2.2.1",
    "gulp-mocha": "^2.1.3",
    "gulp-plumber": "^1.2.0",
    "gulp-remote-src": "^0.4.0",
    "gulp-rename": "^1.2.0",
    "gulp-replace": "^0.5.4",
    "gulp-shell": "^0.5.2",
    "gulp-tsb": "2.0.5",
    "gulp-tslint": "^8.1.2",
    "gulp-uglify": "^3.0.0",
    "gulp-util": "^3.0.6",
    "gulp-vinyl-zip": "^1.2.2",
    "husky": "^0.13.1",
    "innosetup-compiler": "^5.5.60",
    "is": "^3.1.0",
    "istanbul": "^0.3.17",
    "jsdom-no-contextify": "^3.1.0",
    "lazy.js": "^0.4.2",
    "merge-options": "^1.0.1",
    "mime": "^1.4.1",
    "minimatch": "^2.0.10",
    "mkdirp": "^0.5.0",
    "mocha": "^2.2.5",
    "mocha-junit-reporter": "^1.17.0",
    "object-assign": "^4.0.1",
    "optimist": "0.3.5",
    "p-all": "^1.0.0",
    "pump": "^1.0.1",
    "queue": "3.0.6",
    "rcedit": "^1.1.0",
    "remap-istanbul": "^0.6.4",
    "rimraf": "^2.2.8",
    "sinon": "^1.17.2",
    "source-map": "^0.4.4",
    "ts-loader": "^4.4.2",
    "tslint": "^5.9.1",
    "typescript": "3.1.1",
    "typescript-formatter": "7.1.0",
    "uglify-es": "^3.0.18",
    "underscore": "^1.8.2",
    "vinyl": "^0.4.5",
    "vinyl-fs": "^2.4.3",
    "vsce": "1.48.0",
    "vscode-nls-dev": "3.2.2",
    "webpack": "^4.16.5",
    "webpack-cli": "^3.1.0",
    "webpack-stream": "^5.1.1"
  },
  "repository": {
    "type": "git",
    "url": "https://github.com/Microsoft/vscode.git"
  },
  "bugs": {
    "url": "https://github.com/Microsoft/vscode/issues"
  },
  "optionalDependencies": {
    "windows-foreground-love": "0.1.0",
    "windows-mutex": "Microsoft/node-windows-mutex#electron-3.0.x",
    "windows-process-tree": "Microsoft/vscode-windows-process-tree#electron-3.0.x"
  }
}<|MERGE_RESOLUTION|>--- conflicted
+++ resolved
@@ -46,13 +46,8 @@
     "v8-inspect-profiler": "^0.0.8",
     "vscode-chokidar": "1.6.4",
     "vscode-debugprotocol": "1.32.0",
-<<<<<<< HEAD
     "vscode-nsfw": "Tyriar/vscode-nsfw#electron-3.0.x",
-    "vscode-ripgrep": "^1.2.0",
-=======
-    "vscode-nsfw": "1.0.17",
     "vscode-ripgrep": "^1.2.2",
->>>>>>> 315d3524
     "vscode-textmate": "^4.0.1",
     "vscode-xterm": "3.9.0-beta1",
     "winreg": "^1.2.4",
