--- conflicted
+++ resolved
@@ -259,47 +259,6 @@
 		assert.deepEqual(list[2].depth, 1);
 	});
 
-<<<<<<< HEAD
-	test.skip('expand', function () {
-		const list = [] as ITreeNode<number>[];
-		const model = new TreeModel<number>(toSpliceable(list));
-
-		model.splice([0], 0, Iterator.iterate([
-			{
-				element: 0, collapsed: true, children: Iterator.iterate([
-					{ element: 10 },
-					{ element: 11 },
-					{ element: 12 },
-				])
-			},
-			{ element: 1 },
-			{ element: 2 }
-		]));
-
-		assert.deepEqual(list.length, 3);
-
-		model.setCollapsed([0], false);
-		assert.deepEqual(list.length, 6);
-		assert.deepEqual(list[0].element, 0);
-		assert.deepEqual(list[0].collapsed, false);
-		assert.deepEqual(list[0].depth, 1);
-		assert.deepEqual(list[1].element, 10);
-		assert.deepEqual(list[1].collapsed, false);
-		assert.deepEqual(list[1].depth, 2);
-		assert.deepEqual(list[2].element, 11);
-		assert.deepEqual(list[2].collapsed, false);
-		assert.deepEqual(list[2].depth, 2);
-		assert.deepEqual(list[3].element, 12);
-		assert.deepEqual(list[3].collapsed, false);
-		assert.deepEqual(list[3].depth, 2);
-		assert.deepEqual(list[4].element, 1);
-		assert.deepEqual(list[4].collapsed, false);
-		assert.deepEqual(list[4].depth, 1);
-		assert.deepEqual(list[5].element, 2);
-		assert.deepEqual(list[5].collapsed, false);
-		assert.deepEqual(list[5].depth, 1);
-	});
-=======
 	// test('expand', function () {
 	// 	const list = [] as ITreeNode<number>[];
 	// 	const model = new TreeModel<number>(toSpliceable(list));
@@ -339,7 +298,6 @@
 	// 	assert.deepEqual(list[5].collapsed, false);
 	// 	assert.deepEqual(list[5].depth, 1);
 	// });
->>>>>>> 8727085f
 
 	test('collapse should recursively adjust visible count', function () {
 		const list = [] as ITreeNode<number>[];
